--- conflicted
+++ resolved
@@ -9,13 +9,8 @@
 
 *If you like this project, don't forget to like and share.*
 
-<<<<<<< HEAD
 Downloads include AppImages, deb and RPMs for **Linux** and a **Setup Installer** for Windows. It isn't actively tested on MacOS,
 although there are reports of it [working fine](https://github.com/kuiperzone/AvantGarde/discussions/16). However, you will
-=======
-Downloads include AppImages, deb * and RPMs * for **Linux** and a **Setup Installer** for Windows. It isn't actively tested on MacOS,
-although there are reports of it [working fine](https://github.com/kuiperzone/AvantGarde/issues/6). However, you will
->>>>>>> 64b0e97e
 need to clone and build from source. This, however, is straigh-forward as there are no special build requirements.
 
 *( * ) Coming soon.*
